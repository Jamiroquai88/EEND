--- conflicted
+++ resolved
@@ -320,21 +320,9 @@
             "Either 'estimate_spk_qty_thr' or 'estimate_spk_qty' \
             arguments have to be defined."
          # run encoder in chunking
-<<<<<<< HEAD
-        #emb_chunks = []
-        #for chunk_start in range(0, xs.shape[1], args.chunk_size):
-        #    xs_chunk = xs[:, chunk_start:chunk_start + args.chunk_size, :]
-        #    emb_chunks.append(self.get_embeddings(xs_chunk))
-        #emb = torch.cat(emb_chunks, dim=1)
+
         emb = self.get_embeddings(xs)
-=======
-        emb_chunks = []
-        for chunk_start in range(0, xs.shape[1], args.chunk_size):
-            xs_chunk = xs[:, chunk_start:chunk_start + args.chunk_size, :]
-            emb_chunks.append(self.get_embeddings(xs_chunk))
-        emb = torch.cat(emb_chunks, dim=1)
-        #emb = self.get_embeddings(xs)
->>>>>>> 86b0bcb2
+
         ys_active = []
         if args.time_shuffle:
             orders = [np.arange(e.shape[0]) for e in emb]
