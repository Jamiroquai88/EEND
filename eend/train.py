--- conflicted
+++ resolved
@@ -35,13 +35,8 @@
 import yamlargparse
 import wandb
 
-<<<<<<< HEAD
 torch.set_num_threads(4)
 
-=======
-import torch
-torch.set_num_threads(8)
->>>>>>> 86b0bcb2
 
 def _init_fn(worker_id):
     worker_seed = torch.initial_seed() % 2**32
@@ -189,11 +184,8 @@
     parser.add_argument('--feature-dim', type=int)
     parser.add_argument('--frame-shift', type=int)
     parser.add_argument('--frame-size', type=int)
-<<<<<<< HEAD
-=======
     parser.add_argument('--gpu', '-g', default=-1, type=str,
                         help='GPU ID (negative value indicates CPU)')
->>>>>>> 86b0bcb2
     parser.add_argument('--gradclip', default=-1, type=int,
                         help='gradient clipping. if < 0, no clipping')
     parser.add_argument('--hidden-size', type=int,
@@ -283,7 +275,6 @@
 
     writer = SummaryWriter(f"{args.output_path}/tensorboard")
 
-<<<<<<< HEAD
     if rank == 0:
         wandb.login(
             host="http://wandb.speech-rnd.internal",
@@ -298,25 +289,6 @@
     train_loader, dev_loader = get_training_dataloaders(args)
 
     if args.gpu == [-1]:
-=======
-    wandb.login(
-        host="http://wandb.speech-rnd.internal",
-        key="local-473ad2cf1f9ed9023faf837048e75943e1bbe7c5"
-    )
-    
-    wandb.init(
-        project='Jan_DIAR-91',
-        config=args,
-    )
-
-    train_loader, dev_loader = get_training_dataloaders(args)
-
-    if args.gpu != '-1':
-        #gpuid = use_single_gpu(args.gpu)
-        #logging.info('GPU device {} is used'.format(gpuid))
-        args.device = torch.device("cuda")
-    else:
->>>>>>> 86b0bcb2
         gpuid = -1
         args.device = torch.device("cpu")
     else:
@@ -362,12 +334,8 @@
     else:
         model_ddp = DistributedDataParallel(model, device_ids=[args.gpu[rank]], find_unused_parameters=True)
 
-<<<<<<< HEAD
     log_start = time.time()
-=======
-    model = torch.nn.DataParallel(model, device_ids=[int(x) for x in args.gpu.split(',')])
-    model.to(f'cuda:{model.device_ids[0]}')
->>>>>>> 86b0bcb2
+
     for epoch in range(init_epoch, args.max_epochs):
         model_ddp.train()
         for i, batch in enumerate(train_loader):
@@ -402,13 +370,10 @@
                     epoch * train_batches_qty + i)
                 acum_train_metrics = reset_metrics(acum_train_metrics)
             optimizer.zero_grad()
-<<<<<<< HEAD
+
             loss.backward()
             torch.nn.utils.clip_grad_norm_(model_ddp.parameters(), args.gradclip)
-=======
-            loss.sum().backward()
-            torch.nn.utils.clip_grad_norm_(model.parameters(), args.gradclip)
->>>>>>> 86b0bcb2
+
             optimizer.step()
 
         if rank == 0:
@@ -424,7 +389,6 @@
                 features = torch.stack(features).to(args.device)
                 labels = torch.stack(labels).to(args.device)
                 _, acum_dev_metrics = compute_loss_and_metrics(
-<<<<<<< HEAD
                     model_ddp, labels, features, acum_dev_metrics)
         if rank == 0:
             wandb_log = {'epoch': epoch}
@@ -439,22 +403,7 @@
                     metric,
                     epoch * dev_batches_qty + i)
             wandb.log(wandb_log)
+
         acum_dev_metrics = reset_metrics(acum_dev_metrics)
 
-    destroy_process_group()
-=======
-                    model, labels, features, acum_dev_metrics)
-        wandb_log = {'epoch': epoch}
-        for k in acum_dev_metrics.keys():
-            if isinstance(acum_dev_metrics[k], float):
-                metric = acum_dev_metrics[k] / dev_batches_qty
-            elif isinstance(acum_dev_metrics[k], torch.Tensor):
-                metric = acum_dev_metrics[k].mean() / dev_batches_qty
-            wandb_log[f'dev_{k}'] = metric
-            writer.add_scalar(
-                f"dev_{k}",
-                metric,
-                epoch * dev_batches_qty + i)
-        wandb.log(wandb_log)
-        acum_dev_metrics = reset_metrics(acum_dev_metrics)
->>>>>>> 86b0bcb2
+    destroy_process_group()